--- conflicted
+++ resolved
@@ -58,11 +58,8 @@
 	UserAgent string            `json:"user_agent"`
 	Logs      []logEntry        `json:"logs"`
 	Data      map[string]string `json:"data"`
-<<<<<<< HEAD
 	Labels    []string          `json:"labels"`
-=======
 	Files     []string
->>>>>>> 530fcd69
 }
 
 type logEntry struct {
